from pathlib import Path
from typing import List, NewType, Optional, Tuple, Union, cast
import base64
from enum import Enum, auto

import json
import numpy as np
import ujson  # type: ignore
import xarray as xr

from virtualizarr.zarr import ZArray, ZAttrs
from virtualizarr.manifests.manifest import join


# Distinguishing these via type hints makes it a lot easier to mentally keep track of what the opaque kerchunk "reference dicts" actually mean
# (idea from https://kobzol.github.io/rust/python/2023/05/20/writing-python-like-its-rust.html)
# TODO I would prefer to be more specific about these types
KerchunkStoreRefs = NewType(
    "KerchunkStoreRefs", dict
)  # top-level dict with keys for 'version', 'refs'
KerchunkArrRefs = NewType(
    "KerchunkArrRefs",
    dict,
)  # lower-level dict containing just the information for one zarr array


<<<<<<< HEAD
=======
from enum import Enum, auto


>>>>>>> 79d69693
class AutoName(Enum):
    # Recommended by official Python docs for auto naming:
    # https://docs.python.org/3/library/enum.html#using-automatic-values
    def _generate_next_value_(name, start, count, last_values):
        return name


class FileType(AutoName):
    netcdf3 = auto()
    netcdf4 = auto()
    grib = auto()
    tiff = auto()
    fits = auto()
    zarr = auto()


<<<<<<< HEAD
class NumpyEncoder(json.JSONEncoder):
    # TODO I don't understand how kerchunk gets around this problem of encoding numpy types (in the zattrs) whilst only using ujson
    def default(self, obj):
        if isinstance(obj, np.ndarray):
            return obj.tolist()  # Convert NumPy array to Python list
        elif isinstance(obj, np.generic):
            return obj.item()  # Convert NumPy scalar to Python scalar
        return json.JSONEncoder.default(self, obj)


=======
>>>>>>> 79d69693
def read_kerchunk_references_from_file(
    filepath: str, filetype: Optional[FileType]
) -> KerchunkStoreRefs:
    """
    Read a single legacy file and return kerchunk references to its contents.

    Parameters
    ----------
    filepath : str, default: None
        File path to open as a set of virtualized zarr arrays.
    filetype : FileType, default: None
        Type of file to be opened. Used to determine which kerchunk file format backend to use.
        If not provided will attempt to automatically infer the correct filetype from the the filepath's extension.
    """

    if filetype is None:
        filetype = _automatically_determine_filetype(filepath)

    # if filetype is user defined, convert to FileType
    filetype = FileType(filetype)

    if filetype.name.lower() == "netcdf3":
        from kerchunk.netCDF3 import NetCDF3ToZarr

        refs = NetCDF3ToZarr(filepath, inline_threshold=0).translate()

    elif filetype.name.lower() == "netcdf4":
        from kerchunk.hdf import SingleHdf5ToZarr

        refs = SingleHdf5ToZarr(filepath, inline_threshold=0).translate()
    elif filetype.name.lower() == "grib":
        # TODO Grib files should be handled as a DataTree object
        # see https://github.com/TomNicholas/VirtualiZarr/issues/11
        raise NotImplementedError(f"Unsupported file type: {filetype}")
    elif filetype.name.lower() == "tiff":
        from kerchunk.tiff import tiff_to_zarr

        refs = tiff_to_zarr(filepath, inline_threshold=0)
    elif filetype.name.lower() == "fits":
        from kerchunk.fits import process_file

        refs = process_file(filepath, inline_threshold=0)
    else:
        raise NotImplementedError(f"Unsupported file type: {filetype.name}")

    # TODO validate the references that were read before returning?
    return refs


def _automatically_determine_filetype(filepath: str) -> FileType:
    file_extension = Path(filepath).suffix

    if file_extension == ".nc":
        # based off of: https://github.com/TomNicholas/VirtualiZarr/pull/43#discussion_r1543415167
        with open(filepath, "rb") as f:
            magic = f.read()
        if magic[0:3] == b"CDF":
            filetype = FileType.netcdf3
        elif magic[1:4] == b"HDF":
            filetype = FileType.netcdf4
        else:
            raise ValueError(".nc file does not appear to be NETCDF3 OR NETCDF4")

    elif file_extension == ".zarr":
        # TODO we could imagine opening an existing zarr store, concatenating it, and writing a new virtual one...
        raise NotImplementedError()
    elif file_extension == ".grib":
        filetype = FileType.grib
    elif file_extension == ".tiff":
        filetype = FileType.tiff
    elif file_extension == ".fits":
        filetype = FileType.fits
    else:
        raise NotImplementedError(f"Unrecognised file extension: {file_extension}")

    return filetype


def find_var_names(ds_reference_dict: KerchunkStoreRefs) -> list[str]:
    """Find the names of zarr variables in this store/group."""

    refs = ds_reference_dict["refs"]
    found_var_names = [key.split("/")[0] for key in refs.keys() if "/" in key]
    return found_var_names


def extract_array_refs(
    ds_reference_dict: KerchunkStoreRefs, var_name: str
) -> KerchunkArrRefs:
    """Extract only the part of the kerchunk reference dict that is relevant to this one zarr array"""

    found_var_names = find_var_names(ds_reference_dict)

    refs = ds_reference_dict["refs"]
    if var_name in found_var_names:
        # TODO these function probably have more loops in them than they need to...

        arr_refs = {
            key.split("/")[1]: refs[key]
            for key in refs.keys()
            if var_name == key.split("/")[0]
        }

        return fully_decode_arr_refs(arr_refs)
    else:
        raise KeyError(
            f"Could not find zarr array variable name {var_name}, only {found_var_names}"
        )


def parse_array_refs(
    arr_refs: KerchunkArrRefs,
) -> Tuple[dict, ZArray, ZAttrs]:
    zarray = ZArray.from_kerchunk_refs(arr_refs.pop(".zarray"))
    zattrs = arr_refs.pop(".zattrs", {})
    chunk_dict = arr_refs

    return chunk_dict, zarray, zattrs


def fully_decode_arr_refs(d: dict) -> KerchunkArrRefs:
    """
    Only have to do this because kerchunk.SingleHdf5ToZarr apparently doesn't bother converting .zarray and .zattrs contents to dicts, see https://github.com/fsspec/kerchunk/issues/415 .
    """
    sanitized = d.copy()
    for k, v in d.items():
        if k.startswith("."):
            # ensure contents of .zattrs and .zarray are python dictionaries
            sanitized[k] = ujson.loads(v)

    return cast(KerchunkArrRefs, sanitized)


def dataset_to_kerchunk_refs(ds: xr.Dataset) -> KerchunkStoreRefs:
    """
    Create a dictionary containing kerchunk-style store references from a single xarray.Dataset (which wraps ManifestArray objects).
    """

    all_arr_refs = {}
    for var_name, var in ds.variables.items():
        arr_refs = variable_to_kerchunk_arr_refs(var, var_name)

        prepended_with_var_name = {
            f"{var_name}/{key}": val for key, val in arr_refs.items()
        }

        all_arr_refs.update(prepended_with_var_name)

    ds_refs = {
        "version": 1,
        "refs": {
            ".zgroup": '{"zarr_format":2}',
            ".zattrs": ujson.dumps(ds.attrs),
            **all_arr_refs,
        },
    }

    return cast(KerchunkStoreRefs, ds_refs)


def variable_to_kerchunk_arr_refs(var: xr.Variable, var_name: str) -> KerchunkArrRefs:
    """
    Create a dictionary containing kerchunk-style array references from a single xarray.Variable (which wraps either a ManifestArray or a numpy array).

    Partially encodes the inner dicts to json to match kerchunk behaviour (see https://github.com/fsspec/kerchunk/issues/415).
    """
    from virtualizarr.manifests import ManifestArray

    if isinstance(var.data, ManifestArray):
        marr = var.data

        arr_refs: dict[str, Union[str, List[Union[str, int]]]] = {
            str(chunk_key): chunk_entry.to_kerchunk()
            for chunk_key, chunk_entry in marr.manifest.entries.items()
        }

        zarray = marr.zarray

    else:
        try:
            np_arr = var.to_numpy()
        except AttributeError as e:
            raise TypeError(
                f"Can only serialize wrapped arrays of type ManifestArray or numpy.ndarray, but got type {type(var.data)}"
            ) from e

        if var.encoding:
            if 'scale_factor' in var.encoding:
                raise NotImplementedError(f"Cannot serialize loaded variable {var_name}, as it is encoded with a scale_factor")
            if 'offset' in var.encoding:
                raise NotImplementedError(f"Cannot serialize loaded variable {var_name}, as it is encoded with an offset")
            if 'calendar' in var.encoding:
                raise NotImplementedError(f"Cannot serialize loaded variable {var_name}, as it is encoded with a calendar")

        # This encoding is what kerchunk does when it "inlines" data, see https://github.com/fsspec/kerchunk/blob/a0c4f3b828d37f6d07995925b324595af68c4a19/kerchunk/hdf.py#L472
        byte_data = np_arr.tobytes()
        # TODO do I really need to encode then decode like this?
        inlined_data = (b"base64:" + base64.b64encode(byte_data)).decode('utf-8')

        # TODO can this be generalized to save individual chunks of a dask array?
        arr_refs = {join(0 for _ in np_arr.shape): inlined_data}

        zarray = ZArray(
            chunks=np_arr.shape,
            shape=np_arr.shape,
            dtype=np_arr.dtype,
            order='C',
        )

    arr_refs[".zarray"] = zarray.to_kerchunk_json()
    zattrs = var.attrs
    zattrs["_ARRAY_DIMENSIONS"] = list(var.dims)
    arr_refs[".zattrs"] = json.dumps(zattrs, separators=(",", ":"), cls=NumpyEncoder)

    return cast(KerchunkArrRefs, arr_refs)<|MERGE_RESOLUTION|>--- conflicted
+++ resolved
@@ -24,12 +24,6 @@
 )  # lower-level dict containing just the information for one zarr array
 
 
-<<<<<<< HEAD
-=======
-from enum import Enum, auto
-
-
->>>>>>> 79d69693
 class AutoName(Enum):
     # Recommended by official Python docs for auto naming:
     # https://docs.python.org/3/library/enum.html#using-automatic-values
@@ -46,7 +40,6 @@
     zarr = auto()
 
 
-<<<<<<< HEAD
 class NumpyEncoder(json.JSONEncoder):
     # TODO I don't understand how kerchunk gets around this problem of encoding numpy types (in the zattrs) whilst only using ujson
     def default(self, obj):
@@ -57,8 +50,6 @@
         return json.JSONEncoder.default(self, obj)
 
 
-=======
->>>>>>> 79d69693
 def read_kerchunk_references_from_file(
     filepath: str, filetype: Optional[FileType]
 ) -> KerchunkStoreRefs:
