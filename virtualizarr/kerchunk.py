from pathlib import Path
from typing import List, NewType, Optional, Tuple, Union, cast

import ujson  # type: ignore
import xarray as xr

from virtualizarr.zarr import ZArray, ZAttrs

# Distinguishing these via type hints makes it a lot easier to mentally keep track of what the opaque kerchunk "reference dicts" actually mean
# (idea from https://kobzol.github.io/rust/python/2023/05/20/writing-python-like-its-rust.html)
# TODO I would prefer to be more specific about these types
KerchunkStoreRefs = NewType(
    "KerchunkStoreRefs", dict
)  # top-level dict with keys for 'version', 'refs'
KerchunkArrRefs = NewType(
    "KerchunkArrRefs",
    dict,
)  # lower-level dict containing just the information for one zarr array


from enum import Enum, auto

class AutoName(Enum):
    # Recommended by official Python docs for auto naming:
    # https://docs.python.org/3/library/enum.html#using-automatic-values
    def _generate_next_value_(name, start, count, last_values):
        return name

class FileType(AutoName):
    netcdf3 = auto()
    netcdf4 = auto()
    grib = auto()
    tiff = auto()
    fits = auto()
    zarr = auto()

def read_kerchunk_references_from_file(
<<<<<<< HEAD
    filepath: str, filetype: Optional[str],
    reader_options: Optional[dict] = {'storage_options': {'anon': True}}


=======
    filepath: str, filetype: Optional[FileType]
>>>>>>> 08774f7a
) -> KerchunkStoreRefs:
    """
    Read a single legacy file and return kerchunk references to its contents.

    Parameters
    ----------
    filepath : str, default: None
        File path to open as a set of virtualized zarr arrays.
    filetype : FileType, default: None
        Type of file to be opened. Used to determine which kerchunk file format backend to use.
        If not provided will attempt to automatically infer the correct filetype from the the filepath's extension.
    reader_options: dict, default {'storage_options': {'anon': True}}
        Dict passed into Kerchunk file readers. Note: Each Kerchunk file reader has distinct arguments,
        so ensure reader_options match selected Kerchunk reader arguments.
    """

    if filetype is None:
        filetype = _automatically_determine_filetype(filepath)

    # if filetype is user defined, convert to FileType
    filetype = FileType(filetype)

    if filetype.name.lower() == "netcdf3":
        from kerchunk.netCDF3 import NetCDF3ToZarr
<<<<<<< HEAD
        refs = NetCDF3ToZarr(filepath, **reader_options).translate()
=======
        refs = NetCDF3ToZarr(filepath, inline_threshold=0).translate()
>>>>>>> 08774f7a

    elif filetype.name.lower() == "netcdf4":
        from kerchunk.hdf import SingleHdf5ToZarr
<<<<<<< HEAD
        refs = SingleHdf5ToZarr(filepath, **reader_options).translate()
    elif filetype == "grib":
=======

        refs = SingleHdf5ToZarr(filepath, inline_threshold=0).translate()
    elif filetype.name.lower() == "grib":
>>>>>>> 08774f7a
        # TODO Grib files should be handled as a DataTree object
        # see https://github.com/TomNicholas/VirtualiZarr/issues/11
        raise NotImplementedError(f"Unsupported file type: {filetype}")
    elif filetype.name.lower() == "tiff":
        from kerchunk.tiff import tiff_to_zarr

<<<<<<< HEAD
        refs = tiff_to_zarr(filepath, **reader_options)
    elif filetype.lower() == "fits":
        from kerchunk.fits import process_file

        refs = process_file(filepath, **reader_options)
=======
        refs = tiff_to_zarr(filepath, inline_threshold=0)
    elif filetype.name.lower() == "fits":
        from kerchunk.fits import process_file

        refs = process_file(filepath, inline_threshold=0)
>>>>>>> 08774f7a
    else:
        raise NotImplementedError(f"Unsupported file type: {filetype.name}")

    # TODO validate the references that were read before returning?
    return refs


def _automatically_determine_filetype(filepath: str) -> FileType:
    file_extension = Path(filepath).suffix

    if file_extension == ".nc":
        # based off of: https://github.com/TomNicholas/VirtualiZarr/pull/43#discussion_r1543415167
        with open(filepath, 'rb') as f:
            magic = f.read()
        if magic[0:3] == b"CDF":
            filetype = FileType.netcdf3
        elif magic[1:4] == b"HDF":
            filetype = FileType.netcdf4
        else:
            raise ValueError(".nc file does not appear to be NETCDF3 OR NETCDF4")

    elif file_extension == ".zarr":
        # TODO we could imagine opening an existing zarr store, concatenating it, and writing a new virtual one...
        raise NotImplementedError()
    elif file_extension == ".grib":
        filetype = FileType.grib
    elif file_extension == ".tiff":
        filetype = FileType.tiff
    elif file_extension == ".fits":
        filetype = FileType.fits
    else:
        raise NotImplementedError(f"Unrecognised file extension: {file_extension}")

    return filetype


def find_var_names(ds_reference_dict: KerchunkStoreRefs) -> list[str]:
    """Find the names of zarr variables in this store/group."""

    refs = ds_reference_dict["refs"]
    found_var_names = [key.split("/")[0] for key in refs.keys() if "/" in key]
    return found_var_names


def extract_array_refs(
    ds_reference_dict: KerchunkStoreRefs, var_name: str
) -> KerchunkArrRefs:
    """Extract only the part of the kerchunk reference dict that is relevant to this one zarr array"""

    found_var_names = find_var_names(ds_reference_dict)

    refs = ds_reference_dict["refs"]
    if var_name in found_var_names:
        # TODO these function probably have more loops in them than they need to...

        arr_refs = {
            key.split("/")[1]: refs[key]
            for key in refs.keys()
            if var_name == key.split("/")[0]
        }

        return fully_decode_arr_refs(arr_refs)
    else:
        raise KeyError(
            f"Could not find zarr array variable name {var_name}, only {found_var_names}"
        )


def parse_array_refs(
    arr_refs: KerchunkArrRefs,
) -> Tuple[dict, ZArray, ZAttrs]:
    zarray = ZArray.from_kerchunk_refs(arr_refs.pop(".zarray"))
    zattrs = arr_refs.pop(".zattrs")
    chunk_dict = arr_refs

    return chunk_dict, zarray, zattrs


def fully_decode_arr_refs(d: dict) -> KerchunkArrRefs:
    """
    Only have to do this because kerchunk.SingleHdf5ToZarr apparently doesn't bother converting .zarray and .zattrs contents to dicts, see https://github.com/fsspec/kerchunk/issues/415 .
    """
    sanitized = d.copy()
    for k, v in d.items():
        if k.startswith("."):
            # ensure contents of .zattrs and .zarray are python dictionaries
            sanitized[k] = ujson.loads(v)

    return cast(KerchunkArrRefs, sanitized)


def dataset_to_kerchunk_refs(ds: xr.Dataset) -> KerchunkStoreRefs:
    """
    Create a dictionary containing kerchunk-style store references from a single xarray.Dataset (which wraps ManifestArray objects).
    """

    all_arr_refs = {}
    for var_name, var in ds.variables.items():
        arr_refs = variable_to_kerchunk_arr_refs(var)

        prepended_with_var_name = {
            f"{var_name}/{key}": val for key, val in arr_refs.items()
        }

        all_arr_refs.update(prepended_with_var_name)

    ds_refs = {
        "version": 1,
        "refs": {
            ".zgroup": '{"zarr_format":2}',
            **all_arr_refs,
        },
    }

    return cast(KerchunkStoreRefs, ds_refs)


def variable_to_kerchunk_arr_refs(var: xr.Variable) -> KerchunkArrRefs:
    """
    Create a dictionary containing kerchunk-style array references from a single xarray.Variable (which wraps a ManifestArray).

    Partially encodes the inner dicts to json to match kerchunk behaviour (see https://github.com/fsspec/kerchunk/issues/415).
    """
    from virtualizarr.manifests import ManifestArray

    marr = var.data

    if not isinstance(marr, ManifestArray):
        raise TypeError(
            f"Can only serialize wrapped arrays of type ManifestArray, but got type {type(marr)}"
        )

    arr_refs: dict[str, Union[str, List[Union[str, int]]]] = {
        str(chunk_key): chunk_entry.to_kerchunk()
        for chunk_key, chunk_entry in marr.manifest.entries.items()
    }

    zarray_dict = marr.zarray.to_kerchunk_json()
    arr_refs[".zarray"] = zarray_dict

    zattrs = var.attrs
    zattrs["_ARRAY_DIMENSIONS"] = list(var.dims)
    arr_refs[".zattrs"] = ujson.dumps(zattrs)

    return cast(KerchunkArrRefs, arr_refs)<|MERGE_RESOLUTION|>--- conflicted
+++ resolved
@@ -35,14 +35,8 @@
     zarr = auto()
 
 def read_kerchunk_references_from_file(
-<<<<<<< HEAD
-    filepath: str, filetype: Optional[str],
+    filepath: str, filetype: Optional[FileType],
     reader_options: Optional[dict] = {'storage_options': {'anon': True}}
-
-
-=======
-    filepath: str, filetype: Optional[FileType]
->>>>>>> 08774f7a
 ) -> KerchunkStoreRefs:
     """
     Read a single legacy file and return kerchunk references to its contents.
@@ -67,41 +61,24 @@
 
     if filetype.name.lower() == "netcdf3":
         from kerchunk.netCDF3 import NetCDF3ToZarr
-<<<<<<< HEAD
-        refs = NetCDF3ToZarr(filepath, **reader_options).translate()
-=======
-        refs = NetCDF3ToZarr(filepath, inline_threshold=0).translate()
->>>>>>> 08774f7a
-
+        
+        refs = NetCDF3ToZarr(filepath, inline_threshold=0, **reader_options).translate()
     elif filetype.name.lower() == "netcdf4":
         from kerchunk.hdf import SingleHdf5ToZarr
-<<<<<<< HEAD
-        refs = SingleHdf5ToZarr(filepath, **reader_options).translate()
-    elif filetype == "grib":
-=======
-
-        refs = SingleHdf5ToZarr(filepath, inline_threshold=0).translate()
+
+        refs = SingleHdf5ToZarr(filepath, inline_threshold=0, **reader_options).translate()
     elif filetype.name.lower() == "grib":
->>>>>>> 08774f7a
         # TODO Grib files should be handled as a DataTree object
         # see https://github.com/TomNicholas/VirtualiZarr/issues/11
         raise NotImplementedError(f"Unsupported file type: {filetype}")
     elif filetype.name.lower() == "tiff":
         from kerchunk.tiff import tiff_to_zarr
 
-<<<<<<< HEAD
-        refs = tiff_to_zarr(filepath, **reader_options)
+        refs = tiff_to_zarr(filepath, inline_threshold=0, **reader_options)
     elif filetype.lower() == "fits":
         from kerchunk.fits import process_file
 
-        refs = process_file(filepath, **reader_options)
-=======
-        refs = tiff_to_zarr(filepath, inline_threshold=0)
-    elif filetype.name.lower() == "fits":
-        from kerchunk.fits import process_file
-
-        refs = process_file(filepath, inline_threshold=0)
->>>>>>> 08774f7a
+        refs = process_file(filepath, inline_threshold=0, **reader_options)
     else:
         raise NotImplementedError(f"Unsupported file type: {filetype.name}")
 
