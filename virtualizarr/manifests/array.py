import re
import warnings
from typing import Any, Tuple, Union

import numpy as np

from ..kerchunk import KerchunkArrRefs
<<<<<<< HEAD
from ..zarr import Codec, ZArray
from .manifest import (
    _CHUNK_KEY,
    ChunkManifest,
    concat_manifests,
    get_ndim_from_key,
    stack_manifests,
)

MANIFESTARRAY_HANDLED_ARRAY_FUNCTIONS: Dict[
    str, Callable
] = {}  # populated by the @implements decorators below
=======
from ..zarr import ZArray
from .array_api import MANIFESTARRAY_HANDLED_ARRAY_FUNCTIONS
from .manifest import _CHUNK_KEY, ChunkManifest
>>>>>>> d958b7cd


class ManifestArray:
    """
    Virtualized array representation of the chunk data in a single Zarr Array.

    Supports concatenation / stacking, but only if the two arrays to be concatenated have the same codecs.

    Cannot be directly altered.

    Implements subset of the array API standard such that it can be wrapped by xarray.
    Doesn't store the zarr array name, zattrs or ARRAY_DIMENSIONS, as instead those can be stored on a wrapping xarray object.
    """

    _manifest: ChunkManifest
    _zarray: ZArray

    def __init__(
        self,
        zarray: Union[ZArray, dict],
        chunkmanifest: Union[dict, ChunkManifest],
    ) -> None:
        """
        Create a ManifestArray directly from the .zarray information of a zarr array and the manifest of chunks.

        Parameters
        ----------
        zarray : dict or ZArray
        chunkmanifest : dict or ChunkManifest
        """

        if isinstance(zarray, ZArray):
            _zarray = zarray
        else:
            # try unpacking the dict
            _zarray = ZArray(**zarray)

        if isinstance(chunkmanifest, ChunkManifest):
            _chunkmanifest = chunkmanifest
        elif isinstance(chunkmanifest, dict):
            _chunkmanifest = ChunkManifest(entries=chunkmanifest)
        else:
            raise TypeError(
                f"chunkmanifest arg must be of type ChunkManifest, but got type {type(chunkmanifest)}"
            )

        # Check that the chunk grid implied by zarray info is consistent with shape implied by chunk keys in manifest
        if _zarray.shape_chunk_grid != _chunkmanifest.shape_chunk_grid:
            raise ValueError(
                f"Inconsistent chunk grid shape between zarray info and manifest: {_zarray.shape_chunk_grid} vs {_chunkmanifest.shape_chunk_grid}"
            )

        self._zarray = _zarray
        self._manifest = _chunkmanifest

    @classmethod
    def from_kerchunk_refs(cls, arr_refs: KerchunkArrRefs) -> "ManifestArray":
        from virtualizarr.kerchunk import fully_decode_arr_refs

        decoded_arr_refs = fully_decode_arr_refs(arr_refs)

        zarray = ZArray.from_kerchunk_refs(decoded_arr_refs[".zarray"])

        kerchunk_chunk_dict = {
            k: v for k, v in decoded_arr_refs.items() if re.match(_CHUNK_KEY, k)
        }
        chunkmanifest = ChunkManifest.from_kerchunk_chunk_dict(kerchunk_chunk_dict)

        obj = object.__new__(cls)
        obj._manifest = chunkmanifest
        obj._zarray = zarray

        return obj

    @property
    def manifest(self) -> ChunkManifest:
        return self._manifest

    @property
    def zarray(self) -> ZArray:
        return self._zarray

    @property
    def chunks(self) -> Tuple[int, ...]:
        return tuple(self.zarray.chunks)

    @property
    def dtype(self) -> np.dtype:
        dtype_str = self.zarray.dtype
        return np.dtype(dtype_str)

    @property
    def shape(self) -> tuple[int, ...]:
        return tuple(int(length) for length in list(self.zarray.shape))

    @property
    def ndim(self) -> int:
        return len(self.shape)

    @property
    def size(self) -> int:
        return int(np.prod(self.shape))

    @property
    def T(self) -> "ManifestArray":
        raise NotImplementedError()

    def __repr__(self) -> str:
        return f"ManifestArray<shape={self.shape}, dtype={self.dtype}, chunks={self.chunks}>"

    def to_kerchunk_refs(self) -> KerchunkArrRefs:
        # TODO is there enough information to get the attrs and so on here?
        raise NotImplementedError()

    def to_zarr(self, store) -> None:
        raise NotImplementedError(
            "Requires the chunk manifest ZEP to be formalized before we know what to write out here."
        )

    def __array_function__(self, func, types, args, kwargs) -> Any:
        """
        Hook to teach this class what to do if np.concat etc. is called on it.

        Use this instead of __array_namespace__ so that we don't make promises we can't keep.
        """

        if func not in MANIFESTARRAY_HANDLED_ARRAY_FUNCTIONS:
            return NotImplemented

        # Note: this allows subclasses that don't override
        # __array_function__ to handle ManifestArray objects
        if not all(issubclass(t, ManifestArray) for t in types):
            return NotImplemented

        return MANIFESTARRAY_HANDLED_ARRAY_FUNCTIONS[func](*args, **kwargs)

    # Everything beyond here is basically just to make this array class wrappable by xarray #

    def __array_ufunc__(self, ufunc, method, *inputs, **kwargs) -> Any:
        """We have to define this in order to convince xarray that this class is a duckarray, even though we will never support ufuncs."""
        return NotImplemented

    def __array__(self) -> np.ndarray:
        raise NotImplementedError(
            "ManifestArrays can't be converted into numpy arrays or pandas Index objects"
        )

    def __eq__(  # type: ignore[override]
        self,
        other: Union[int, float, bool, np.ndarray, "ManifestArray"],
    ) -> np.ndarray:
        """
        Element-wise equality checking.

        Returns a numpy array of booleans, with elements that are True iff the manifests' ChunkEntry that this element would reside in is identical between the two arrays.
        """
        if isinstance(other, (int, float, bool)):
            # TODO what should this do when comparing against numpy arrays?
            return np.full(shape=self.shape, fill_value=False, dtype=np.dtype(bool))
        elif not isinstance(other, ManifestArray):
            raise TypeError(
                f"Cannot check equality between a ManifestArray and an object of type {type(other)}"
            )

        if self.shape != other.shape:
            raise NotImplementedError("Unsure how to handle broadcasting like this")

        if self.zarray != other.zarray:
            return np.full(shape=self.shape, fill_value=False, dtype=np.dtype(bool))
        else:
            # do full element-wise comparison

            # do chunk-wise comparison
            boolean_chunk_dict = {
                key: entry1 == entry2
                for key, entry1, entry2 in zip(
                    self.manifest.entries.keys(),
                    self.manifest.entries.values(),
                    other.manifest.entries.values(),
                )
            }

            # replace per-chunk booleans with numpy arrays of booleans of the shape of each chunk
            array_boolean_chunk_dict = {
                key: np.full(
                    shape=self.chunks, fill_value=bool_val, dtype=np.dtype(bool)
                )
                for key, bool_val in boolean_chunk_dict
            }

            # assemble chunk-wise boolean blocks into an n-dimensional nested list
            nested_list = _nested_list_from_chunk_keys(array_boolean_chunk_dict)

            # assemble into the full result
            result = np.block(nested_list)

            # trim off any extra elements due to the final zarr chunk potentially having a different size
            indexer = tuple([slice(None, length) for length in self.shape])
            return result[indexer]

    def astype(self, dtype: np.dtype, /, *, copy: bool = True) -> "ManifestArray":
        """Needed because xarray will call this even when it's a no-op"""
        if dtype != self.dtype:
            raise NotImplementedError()
        else:
            return self

    def __getitem__(
        self,
        key,
        /,
    ) -> "ManifestArray":
        """
        Only supports extremely limited indexing.

        Only here because xarray will apparently attempt to index into its lazy indexing classes even if the operation would be a no-op anyway.
        """
        from xarray.core.indexing import BasicIndexer

        if isinstance(key, BasicIndexer):
            indexer = key.tuple
        else:
            indexer = key

        indexer = _possibly_expand_trailing_ellipsis(key, self.ndim)

        if len(indexer) != self.ndim:
            raise ValueError(
                f"Invalid indexer for array with ndim={self.ndim}: {indexer}"
            )

        if all(
            isinstance(axis_indexer, slice) and axis_indexer == slice(None)
            for axis_indexer in indexer
        ):
            # indexer is all slice(None)'s, so this is a no-op
            return self
        else:
            raise NotImplementedError(f"Doesn't support slicing with {indexer}")


# Define type for arbitrarily-nested list of lists recursively:
OBJECT_LIST_HYPERCUBE = Union[Any, List["OBJECT_LIST_HYPERCUBE"]]


def _nested_list_from_chunk_keys(chunk_dict: dict[str, Any]) -> OBJECT_LIST_HYPERCUBE:
    """Takes a mapping of chunk keys to values and returns an n-dimensional nested list containing those values in order."""

    first_key, *other_keys = chunk_dict.keys()
    ndim = get_ndim_from_key(first_key)

    _chunk_dict = chunk_dict
    for _ in range(ndim):
        _chunk_dict = _stack_along_final_dim(_chunk_dict)

    nested_list = _chunk_dict[""]
    return nested_list


def _stack_along_final_dim(d: dict[str, Any]) -> OBJECT_LIST_HYPERCUBE:
    *other_key_indices, order = split(key)
    order =  


def _possibly_expand_trailing_ellipsis(key, ndim: int):
    if key[-1] == ...:
        extra_slices_needed = ndim - (len(key) - 1)
        *indexer, ellipsis = key
        return tuple(tuple(indexer) + (slice(None),) * extra_slices_needed)
    else:
        return key<|MERGE_RESOLUTION|>--- conflicted
+++ resolved
@@ -5,24 +5,9 @@
 import numpy as np
 
 from ..kerchunk import KerchunkArrRefs
-<<<<<<< HEAD
-from ..zarr import Codec, ZArray
-from .manifest import (
-    _CHUNK_KEY,
-    ChunkManifest,
-    concat_manifests,
-    get_ndim_from_key,
-    stack_manifests,
-)
-
-MANIFESTARRAY_HANDLED_ARRAY_FUNCTIONS: Dict[
-    str, Callable
-] = {}  # populated by the @implements decorators below
-=======
 from ..zarr import ZArray
 from .array_api import MANIFESTARRAY_HANDLED_ARRAY_FUNCTIONS
 from .manifest import _CHUNK_KEY, ChunkManifest
->>>>>>> d958b7cd
 
 
 class ManifestArray:
