import numpy as np
import xarray as xr
import xarray.testing as xrt

from virtualizarr import ManifestArray, open_virtual_dataset
from virtualizarr.manifests.manifest import ChunkEntry


def test_zarr_v3_roundtrip(tmpdir):
    arr = ManifestArray(
<<<<<<< HEAD
            chunkmanifest={"0.0": ChunkEntry(path="test.nc", offset=6144, length=48)},
            zarray=dict(
                shape=(2, 3),
                dtype=np.dtype("<i8"),
                chunks=(2, 3),
                compressor=None,
                filters=None,
                fill_value=np.NaN,
                order="C",
                zarr_format=3,
            ),
        )
=======
        chunkmanifest={"0.0": ChunkEntry(path="test.nc", offset=6144, length=48)},
        zarray=dict(
            shape=(2, 3),
            dtype=np.dtype("<i8"),
            chunks=(2, 3),
            compressor=None,
            filters=None,
            fill_value=None,
            order="C",
            zarr_format=3,
        ),
    )
>>>>>>> 79d69693
    original = xr.Dataset({"a": (["x", "y"], arr)}, attrs={"something": 0})

    original.virtualize.to_zarr(tmpdir / "store.zarr")
    roundtrip = open_virtual_dataset(
        tmpdir / "store.zarr", filetype="zarr_v3", indexes={}
    )

    xrt.assert_identical(roundtrip, original)<|MERGE_RESOLUTION|>--- conflicted
+++ resolved
@@ -8,20 +8,6 @@
 
 def test_zarr_v3_roundtrip(tmpdir):
     arr = ManifestArray(
-<<<<<<< HEAD
-            chunkmanifest={"0.0": ChunkEntry(path="test.nc", offset=6144, length=48)},
-            zarray=dict(
-                shape=(2, 3),
-                dtype=np.dtype("<i8"),
-                chunks=(2, 3),
-                compressor=None,
-                filters=None,
-                fill_value=np.NaN,
-                order="C",
-                zarr_format=3,
-            ),
-        )
-=======
         chunkmanifest={"0.0": ChunkEntry(path="test.nc", offset=6144, length=48)},
         zarray=dict(
             shape=(2, 3),
@@ -29,12 +15,11 @@
             chunks=(2, 3),
             compressor=None,
             filters=None,
-            fill_value=None,
+            fill_value=np.NaN,
             order="C",
             zarr_format=3,
         ),
     )
->>>>>>> 79d69693
     original = xr.Dataset({"a": (["x", "y"], arr)}, attrs={"something": 0})
 
     original.virtualize.to_zarr(tmpdir / "store.zarr")
