from typing import Mapping

import numpy as np
import xarray as xr
import xarray.testing as xrt
from xarray.core.indexes import Index
import pytest

from virtualizarr import open_virtual_dataset
from virtualizarr.manifests import ChunkManifest, ManifestArray
from virtualizarr.zarr import ZArray


def test_wrapping():
    chunks = (5, 10)
    shape = (5, 20)
    dtype = np.dtype("int32")
    zarray = ZArray(
        chunks=chunks,
        compressor="zlib",
        dtype=dtype,
        fill_value=0.0,
        filters=None,
        order="C",
        shape=shape,
        zarr_format=2,
    )

    chunks_dict = {
        "0.0": {"path": "foo.nc", "offset": 100, "length": 100},
        "0.1": {"path": "foo.nc", "offset": 200, "length": 100},
    }
    manifest = ChunkManifest(entries=chunks_dict)
    marr = ManifestArray(zarray=zarray, chunkmanifest=manifest)
    ds = xr.Dataset({"a": (["x", "y"], marr)})

    assert isinstance(ds["a"].data, ManifestArray)
    assert ds["a"].shape == shape
    assert ds["a"].dtype == dtype
    assert ds["a"].chunks == chunks


class TestEquals:
    # regression test for GH29 https://github.com/TomNicholas/VirtualiZarr/issues/29
    def test_equals(self):
        chunks = (5, 10)
        shape = (5, 20)
        zarray = ZArray(
            chunks=chunks,
            compressor="zlib",
            dtype=np.dtype("int32"),
            fill_value=0.0,
            filters=None,
            order="C",
            shape=shape,
            zarr_format=2,
        )

        chunks_dict1 = {
            "0.0": {"path": "foo.nc", "offset": 100, "length": 100},
            "0.1": {"path": "foo.nc", "offset": 200, "length": 100},
        }
        manifest1 = ChunkManifest(entries=chunks_dict1)
        marr1 = ManifestArray(zarray=zarray, chunkmanifest=manifest1)
        ds1 = xr.Dataset({"a": (["x", "y"], marr1)})

        marr2 = ManifestArray(zarray=zarray, chunkmanifest=manifest1)
        ds2 = xr.Dataset({"a": (["x", "y"], marr2)})
        assert ds1.equals(ds2)

        chunks_dict3 = {
            "0.0": {"path": "foo.nc", "offset": 300, "length": 100},
            "0.1": {"path": "foo.nc", "offset": 400, "length": 100},
        }
        manifest3 = ChunkManifest(entries=chunks_dict3)
        marr3 = ManifestArray(zarray=zarray, chunkmanifest=manifest3)
        ds3 = xr.Dataset({"a": (["x", "y"], marr3)})
        assert not ds1.equals(ds3)


# TODO refactor these tests by making some fixtures
class TestConcat:
    def test_concat_along_existing_dim(self):
        # both manifest arrays in this example have the same zarray properties
        zarray = ZArray(
            chunks=(1, 10),
            compressor="zlib",
            dtype=np.dtype("int32"),
            fill_value=0.0,
            filters=None,
            order="C",
            shape=(1, 20),
            zarr_format=2,
        )

        chunks_dict1 = {
            "0.0": {"path": "foo.nc", "offset": 100, "length": 100},
            "0.1": {"path": "foo.nc", "offset": 200, "length": 100},
        }
        manifest1 = ChunkManifest(entries=chunks_dict1)
        marr1 = ManifestArray(zarray=zarray, chunkmanifest=manifest1)
        ds1 = xr.Dataset({"a": (["x", "y"], marr1)})

        chunks_dict2 = {
            "0.0": {"path": "foo.nc", "offset": 300, "length": 100},
            "0.1": {"path": "foo.nc", "offset": 400, "length": 100},
        }
        manifest2 = ChunkManifest(entries=chunks_dict2)
        marr2 = ManifestArray(zarray=zarray, chunkmanifest=manifest2)
        ds2 = xr.Dataset({"a": (["x", "y"], marr2)})

        result = xr.concat([ds1, ds2], dim="x")["a"]
        assert result.indexes == {}

        assert result.shape == (2, 20)
        assert result.chunks == (1, 10)
        assert result.data.manifest.dict() == {
            "0.0": {"path": "foo.nc", "offset": 100, "length": 100},
            "0.1": {"path": "foo.nc", "offset": 200, "length": 100},
            "1.0": {"path": "foo.nc", "offset": 300, "length": 100},
            "1.1": {"path": "foo.nc", "offset": 400, "length": 100},
        }
        assert result.data.zarray.compressor == zarray.compressor
        assert result.data.zarray.filters == zarray.filters
        assert result.data.zarray.fill_value == zarray.fill_value
        assert result.data.zarray.order == zarray.order
        assert result.data.zarray.zarr_format == zarray.zarr_format

    def test_concat_along_new_dim(self):
        # this calls np.stack internally
        # both manifest arrays in this example have the same zarray properties
        zarray = ZArray(
            chunks=(5, 10),
            compressor="zlib",
            dtype=np.dtype("int32"),
            fill_value=0.0,
            filters=None,
            order="C",
            shape=(5, 20),
            zarr_format=2,
        )

        chunks_dict1 = {
            "0.0": {"path": "foo.nc", "offset": 100, "length": 100},
            "0.1": {"path": "foo.nc", "offset": 200, "length": 100},
        }
        manifest1 = ChunkManifest(entries=chunks_dict1)
        marr1 = ManifestArray(zarray=zarray, chunkmanifest=manifest1)
        ds1 = xr.Dataset({"a": (["x", "y"], marr1)})

        chunks_dict2 = {
            "0.0": {"path": "foo.nc", "offset": 300, "length": 100},
            "0.1": {"path": "foo.nc", "offset": 400, "length": 100},
        }
        manifest2 = ChunkManifest(entries=chunks_dict2)
        marr2 = ManifestArray(zarray=zarray, chunkmanifest=manifest2)
        ds2 = xr.Dataset({"a": (["x", "y"], marr2)})

        result = xr.concat([ds1, ds2], dim="z")["a"]
        assert result.indexes == {}

        # xarray.concat adds new dimensions along axis=0
        assert result.shape == (2, 5, 20)
        assert result.chunks == (1, 5, 10)
        assert result.data.manifest.dict() == {
            "0.0.0": {"path": "foo.nc", "offset": 100, "length": 100},
            "0.0.1": {"path": "foo.nc", "offset": 200, "length": 100},
            "1.0.0": {"path": "foo.nc", "offset": 300, "length": 100},
            "1.0.1": {"path": "foo.nc", "offset": 400, "length": 100},
        }
        assert result.data.zarray.compressor == zarray.compressor
        assert result.data.zarray.filters == zarray.filters
        assert result.data.zarray.fill_value == zarray.fill_value
        assert result.data.zarray.order == zarray.order
        assert result.data.zarray.zarr_format == zarray.zarr_format

    def test_concat_dim_coords_along_existing_dim(self):
        # Tests that dimension coordinates don't automatically get new indexes on concat
        # See https://github.com/pydata/xarray/issues/8871

        # both manifest arrays in this example have the same zarray properties
        zarray = ZArray(
            chunks=(10,),
            compressor="zlib",
            dtype=np.dtype("int32"),
            fill_value=0.0,
            filters=None,
            order="C",
            shape=(20,),
            zarr_format=2,
        )

        chunks_dict1 = {
            "0": {"path": "foo.nc", "offset": 100, "length": 100},
            "1": {"path": "foo.nc", "offset": 200, "length": 100},
        }
        manifest1 = ChunkManifest(entries=chunks_dict1)
        marr1 = ManifestArray(zarray=zarray, chunkmanifest=manifest1)
        coords = xr.Coordinates({"t": (["t"], marr1)}, indexes={})
        ds1 = xr.Dataset(coords=coords)

        chunks_dict2 = {
            "0": {"path": "foo.nc", "offset": 300, "length": 100},
            "1": {"path": "foo.nc", "offset": 400, "length": 100},
        }
        manifest2 = ChunkManifest(entries=chunks_dict2)
        marr2 = ManifestArray(zarray=zarray, chunkmanifest=manifest2)
        coords = xr.Coordinates({"t": (["t"], marr2)}, indexes={})
        ds2 = xr.Dataset(coords=coords)

        result = xr.concat([ds1, ds2], dim="t")["t"]
        assert result.indexes == {}

        assert result.shape == (40,)
        assert result.chunks == (10,)
        assert result.data.manifest.dict() == {
            "0": {"path": "foo.nc", "offset": 100, "length": 100},
            "1": {"path": "foo.nc", "offset": 200, "length": 100},
            "2": {"path": "foo.nc", "offset": 300, "length": 100},
            "3": {"path": "foo.nc", "offset": 400, "length": 100},
        }
        assert result.data.zarray.compressor == zarray.compressor
        assert result.data.zarray.filters == zarray.filters
        assert result.data.zarray.fill_value == zarray.fill_value
        assert result.data.zarray.order == zarray.order
        assert result.data.zarray.zarr_format == zarray.zarr_format





class TestOpenVirtualDatasetIndexes:
    def test_no_indexes(self, netcdf4_file):
        vds = open_virtual_dataset(netcdf4_file, indexes={})
        assert vds.indexes == {}

    def test_create_default_indexes(self, netcdf4_file):
        vds = open_virtual_dataset(netcdf4_file, indexes=None)
        ds = xr.open_dataset(netcdf4_file)

        # TODO use xr.testing.assert_identical(vds.indexes, ds.indexes) instead once class supported by assertion comparison, see https://github.com/pydata/xarray/issues/5812
        assert index_mappings_equal(vds.xindexes, ds.xindexes)


def index_mappings_equal(indexes1: Mapping[str, Index], indexes2: Mapping[str, Index]):
    # Check if the mappings have the same keys
    if set(indexes1.keys()) != set(indexes2.keys()):
        return False

    # Check if the values for each key are identical
    for key in indexes1.keys():
        index1 = indexes1[key]
        index2 = indexes2[key]

        if not index1.equals(index2):
            return False

    return True


class TestCombineUsingIndexes:
    def test_combine_by_coords(self, netcdf4_files):
        filepath1, filepath2 = netcdf4_files

        vds1 = open_virtual_dataset(filepath1)
        vds2 = open_virtual_dataset(filepath2)

        combined_vds = xr.combine_by_coords(
            [vds2, vds1],
        )

        assert combined_vds.xindexes["time"].to_pandas_index().is_monotonic_increasing


<<<<<<< HEAD
pytest.importorskip("s3fs")
@pytest.mark.xfail(reason="currently should xfail for None filetype and None indexes.",run=False)
@pytest.mark.parametrize("filetype", ['netcdf4', None], ids=["netcdf4 filetype", "None filetype"])
@pytest.mark.parametrize("indexes", [None, {}], ids=["None index", "empty dict index"])
def test_anon_read_s3(filetype, indexes):
    fpath = 's3://nex-gddp-cmip6/NEX-GDDP-CMIP6/CESM2/historical/r4i1p1f1/pr/pr_day_CESM2_historical_r4i1p1f1_gn_2010.nc'
    assert open_virtual_dataset(fpath,filetype=filetype,indexes=indexes,reader_options={'storage_options': {'anon': True}})
=======
class TestLoadVirtualDataset:
    def test_loadable_variables(self, netcdf4_file):
        vars_to_load = ['air', 'time']
        vds = open_virtual_dataset(netcdf4_file, loadable_variables=vars_to_load)

        for name in vds.variables:
            if name in vars_to_load:
                assert isinstance(vds[name].data, np.ndarray), name
            else:
                assert isinstance(vds[name].data, ManifestArray), name

        full_ds = xr.open_dataset(netcdf4_file)
        for name in full_ds.variables:
            if name in vars_to_load:
                xrt.assert_identical(vds.variables[name], full_ds.variables[name])
>>>>>>> 08774f7a
<|MERGE_RESOLUTION|>--- conflicted
+++ resolved
@@ -272,15 +272,15 @@
         assert combined_vds.xindexes["time"].to_pandas_index().is_monotonic_increasing
 
 
-<<<<<<< HEAD
 pytest.importorskip("s3fs")
 @pytest.mark.xfail(reason="currently should xfail for None filetype and None indexes.",run=False)
 @pytest.mark.parametrize("filetype", ['netcdf4', None], ids=["netcdf4 filetype", "None filetype"])
 @pytest.mark.parametrize("indexes", [None, {}], ids=["None index", "empty dict index"])
 def test_anon_read_s3(filetype, indexes):
     fpath = 's3://nex-gddp-cmip6/NEX-GDDP-CMIP6/CESM2/historical/r4i1p1f1/pr/pr_day_CESM2_historical_r4i1p1f1_gn_2010.nc'
-    assert open_virtual_dataset(fpath,filetype=filetype,indexes=indexes,reader_options={'storage_options': {'anon': True}})
-=======
+    assert open_virtual_dataset(fpath, filetype=filetype, indexes=indexes, reader_options={'storage_options': {'anon': True}})
+
+
 class TestLoadVirtualDataset:
     def test_loadable_variables(self, netcdf4_file):
         vars_to_load = ['air', 'time']
@@ -295,5 +295,4 @@
         full_ds = xr.open_dataset(netcdf4_file)
         for name in full_ds.variables:
             if name in vars_to_load:
-                xrt.assert_identical(vds.variables[name], full_ds.variables[name])
->>>>>>> 08774f7a
+                xrt.assert_identical(vds.variables[name], full_ds.variables[name])